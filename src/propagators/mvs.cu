/*************************************************************************
 * Copyright (C) 2011 by Saleh Dindar and the Swarm-NG Development Team  *
 *                                                                       *
 * This program is free software; you can redistribute it and/or modify  *
 * it under the terms of the GNU General Public License as published by  *
 * the Free Software Foundation; either version 3 of the License.        *
 *                                                                       *
 * This program is distributed in the hope that it will be useful,       *
 * but WITHOUT ANY WARRANTY; without even the implied warranty of        *
 * MERCHANTABILITY or FITNESS FOR A PARTICULAR PURPOSE.  See the         *
 * GNU General Public License for more details.                          *
 *                                                                       *
 * You should have received a copy of the GNU General Public License     *
 * along with this program; if not, write to the                         *
 * Free Software Foundation, Inc.,                                       *
 * 59 Temple Place - Suite 330, Boston, MA  02111-1307, USA.             *
 ************************************************************************/
#include "swarm/swarmplugin.h"
#include "keplerian.hpp"

namespace swarm {

namespace gpu {
namespace bppt {

/*! Paramaters for MvsPropagator
 * \ingroup propagator_parameters
 *
 */
struct MVSPropagatorParams {
	double time_step;
	MVSPropagatorParams(const config& cfg){
		time_step = cfg.require("time_step", 0.0);
	}
};

/*! GPU implementation of mixed variables symplectic propagator
 * \ingroup propagators
 *
 * \todo make Gravitation class a template parameter: template<class T, class GravClass>
 */
template<class T>
struct MVSPropagator {
	typedef MVSPropagatorParams params;
	static const int nbod = T::n;

	params _params;


	// Runtime variables
	ensemble::SystemRef& sys;
	Gravitation<T::n>& calcForces;
	int b;
	int c;
	// \todo Replace with functions.  Remove from generic integrator?  Put functions in base class?
	int ij;
	bool body_component_grid;
	bool first_thread_in_system;

	double sqrtGM;
	double max_timestep;

	double acc_bc;

	GPUAPI MVSPropagator(const params& p,ensemble::SystemRef& s,
			Gravitation<T::n>& calc)
		:_params(p),sys(s),calcForces(calc){}

	__device__ bool is_in_body_component_grid()
//        { return body_component_grid; }	
        { return  ((b < nbod) && (c < 3)); }	

	__device__ bool is_in_body_component_grid_no_star()
//        { return ( body_component_grid && (b!=0) ); }	
        { return ( (b!=0) && (b < nbod) && (c < 3) ); }	

	__device__ bool is_first_thread_in_system()
//        { return first_thread_in_system; }	
        { return (thread_in_system()==0); }	

<<<<<<< HEAD
	/// Shift into funky coordinate system (see A. Quillen's qymsym's tobary)
	/// Shift back and forth is tested and it is indeed symmetric 
=======
	/// Initialization tasks executed before entering loop
        /// Cache sqrtGM, shift coord system, cache acceleration data for this thread's body and component
>>>>>>> 9f14205a
	GPUAPI void init()  { 
		sqrtGM = sqrt(sys[0].mass());
		convert_std_to_helio_pos_bary_vel_coord();
		__syncthreads();
		acc_bc = calcForces.acc_planets(ij,b,c);
                }

	/// Before exiting, convert back to standard cartesian coordinate system
	GPUAPI void shutdown() { 
	convert_helio_pos_bary_vel_to_std_coord ();
	}

	/// Shift to  funky coordinate system (see A. Quillen's qymsym's tobary)
	GPUAPI void convert_std_to_helio_pos_bary_vel_coord()  
	{ convert_std_to_helio_pos_bary_vel_coord_without_shared();  }

	/// Shift to  funky coordinate system (see A. Quillen's qymsym's tobary)
	/// At least when there's not logging that needs frequent shifts, this is too small to bother with shared memory
	GPUAPI void convert_std_to_helio_pos_bary_vel_coord_with_shared()  { 
		double sump = 0., sumv = 0., mtot = 0.;
		if( is_in_body_component_grid() )
		{

		if( b==0 )
		{
			calcForces.shared[1][c].acc() = sys[0][c].pos();
			// Find Center of mass and momentum
			for(int j=0;j<nbod;++j) {
				const double mj = sys[j].mass();
				mtot += mj;
				sump += mj*sys[j][c].pos();
				sumv += mj*sys[j][c].vel();
			}
		sumv /= mtot;
		// There should be a better way to access shared memory
		// What if we need to change coordinates
		calcForces.shared[0][c].acc() = sumv;
		}

		}
		__syncthreads();

		if( is_in_body_component_grid() )
		{
			if(b==0) // For sun
			{
			sys[b][c].vel() = sumv;
			sys[b][c].pos() = sump/mtot;
			}
			else     // For planets
			{
			sys[b][c].vel() -= calcForces.shared[0][c].acc(); // really sumv from shared;
			sys[b][c].pos() -= calcForces.shared[1][c].acc(); // really pc0 = original sys[0][c].pos() from shared
			}
		}

	}

	
	/// Shift to  funky coordinate system (see A. Quillen's qymsym's tobary)
	GPUAPI void convert_std_to_helio_pos_bary_vel_coord_without_shared()  { 
	        double pc0;
		double sump = 0., sumv = 0., mtot = 0.;
		if( is_in_body_component_grid() )
		{
			pc0 = sys[0][c].pos();
			// Find Center of mass and momentum
			for(int j=0;j<nbod;++j) {
				const double mj = sys[j].mass();
				mtot += mj;
				sump += mj*sys[j][c].pos();
				sumv += mj*sys[j][c].vel();
			}
		sumv /= mtot;
		}
		__syncthreads();

		if( is_in_body_component_grid() )
		{
			if(b==0) // For sun
			{
			sys[b][c].vel() = sumv;
			sys[b][c].pos() = sump/mtot;
			}
			else     // For planets
			{
			sys[b][c].vel() -= sumv;
			sys[b][c].pos() -= pc0;
			}
		}

	}



	/// Shift back from funky coordinate system (see A. Quillen's qymsym's frombary)
	GPUAPI void convert_helio_pos_bary_vel_to_std_coord ()  
	{ 
	  double sump = 0., sumv = 0., mtot;
	  double m0, pc0, vc0;
		if ( is_in_body_component_grid() ) 
		{
		  m0 = sys[0].mass();
		  pc0 = sys[0][c].pos();
		  vc0 = sys[0][c].vel();
		  mtot = m0;
		  for(int j=1;j<nbod;++j)
			{
				const double mj = sys[j].mass();
				mtot += mj;
				sump += mj*sys[j][c].pos();
				sumv += mj*sys[j][c].vel();
			}
		sump /= mtot;
		}
		__syncthreads();

		if ( is_in_body_component_grid() ) 
		   {
		   if(b==0) // For sun only
			{
			sys[b][c].pos() -= sump;
			sys[b][c].vel() -= sumv/m0;
			}
		   else
			{
			sys[b][c].pos() += pc0 - sump;
			sys[b][c].vel() += vc0;
			}
		}

	}

	/// Standardized member name to call convert_helio_pos_bary_vel_to_std_coord 
	GPUAPI void convert_internal_to_std_coord() 
	{ convert_helio_pos_bary_vel_to_std_coord ();	} 

	/// Standardized member name to call convert_std_to_helio_pos_bary_vel_coord_without_shared()
        GPUAPI void convert_std_to_internal_coord() 
	{ convert_std_to_helio_pos_bary_vel_coord_without_shared(); }


	/// Drift step for MVS integrator
	GPUAPI void drift_step(const double hby2) 
	{
	      if(b==0)
	        {
		sys[b][c].pos() += hby2*sys[b][c].vel();
		}
	      else
	        {
	      	double mv = 0;
	      	for(int j=1;j<nbod;++j)
	      		mv += sys[j].mass() * sys[j][c].vel();

		sys[b][c].pos() += mv*hby2/sys[0].mass();
		}
	}


	/// Advance system by one time unit
	GPUAPI void advance()
	{
		double hby2 = 0.5 * min( max_timestep ,  _params.time_step );

			// Step 1
			if ( is_in_body_component_grid() ) 
			   drift_step(hby2);

			// Step 2: Kick Step
			if( is_in_body_component_grid_no_star() ) 
			   sys[b][c].vel() += hby2 * acc_bc;

			__syncthreads();

			// 3: Kepler Drift Step (Keplerian orbit about sun/central body)
			if( (ij>0) && (ij<nbod)  ) 
			    drift_kepler( sys[ij][0].pos(),sys[ij][1].pos(),sys[ij][2].pos(),sys[ij][0].vel(),sys[ij][1].vel(),sys[ij][2].vel(),sqrtGM, 2.0*hby2 );
			__syncthreads();

			// TODO: check for close encounters here
			acc_bc = calcForces.acc_planets(ij,b,c);

			// Step 4: Kick Step
			if( is_in_body_component_grid_no_star() ) 
			   sys[b][c].vel() += hby2 * acc_bc;
			__syncthreads();

			// Step 5
			if ( is_in_body_component_grid() ) 
			  drift_step(hby2);

		if( is_first_thread_in_system() ) 
			sys.time() += 2.0*hby2;
	}
};

typedef gpulog::device_log L;
using namespace monitors;

integrator_plugin_initializer< generic< MVSPropagator, stop_on_ejection<L> > >
	mvs_prop_plugin("mvs"
			,"This is the integrator based on mvs propagator");


}
}
}
<|MERGE_RESOLUTION|>--- conflicted
+++ resolved
@@ -78,13 +78,10 @@
 //        { return first_thread_in_system; }	
         { return (thread_in_system()==0); }	
 
-<<<<<<< HEAD
 	/// Shift into funky coordinate system (see A. Quillen's qymsym's tobary)
 	/// Shift back and forth is tested and it is indeed symmetric 
-=======
 	/// Initialization tasks executed before entering loop
         /// Cache sqrtGM, shift coord system, cache acceleration data for this thread's body and component
->>>>>>> 9f14205a
 	GPUAPI void init()  { 
 		sqrtGM = sqrt(sys[0].mass());
 		convert_std_to_helio_pos_bary_vel_coord();
