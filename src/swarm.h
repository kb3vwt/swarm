--- conflicted
+++ resolved
@@ -399,13 +399,8 @@
 class writer
 {
 	public:
-<<<<<<< HEAD
 		virtual void process(const output_buffers &ob) = 0;
-		virtual ~writer() {};	// has to be here to ensure the derived class' destructor is called (if it exists)
-=======
-		virtual void process(ieventstream &es) = 0;
 		virtual ~writer() {};	//!< has to be here to ensure the derived class' destructor is called (if it exists)
->>>>>>> 5d4a2f32
 
 	public:
 		/// Integrator factory functions (and supporting typedefs)
