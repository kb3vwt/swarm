--- conflicted
+++ resolved
@@ -5,22 +5,14 @@
 #include <sstream>
 #include <memory>
 
-// Is this used?
 extern "C" void debug_hook()
 {
+	// a hook into which to place a breakpoint when the debugger
+	// won't stop in nvcc-compiled code.
 	std::cerr << "";
 }
 
-<<<<<<< HEAD
-
-BLESS_POD(swarm::eventlog_base::body);
-BLESS_POD(swarm::eventlog_base::event);
-
-namespace swarm {
-
-const ieventstream::body* ieventstream::get_bodies(int &nbod, int &ndropped) const
-=======
-struct ievent::opaque_data
+struct swarm::ievent::opaque_data
 {
 	int size;
 	const char *data;
@@ -29,13 +21,13 @@
 
 // Test if we hit the end of message, and set at = -1 if we did. at = -1
 // signals an EOF condition (operator bool() will return false).
-bool ievent::test_end()
+bool swarm::ievent::test_end()
 {
 	if(evt->hdr.len == at) { at = -1; }
 	return *this;
 }
 
-ievent &ievent::operator >>(opaque_data &v)
+swarm::ievent &swarm::ievent::operator >>(opaque_data &v)
 {
 	if(!test_end()) { return *this; }
 
@@ -49,7 +41,7 @@
 	return *this;
 }
 
-ievent &ievent::operator >>(std::string &s)
+swarm::ievent &swarm::ievent::operator >>(std::string &s)
 {
 	if(!test_end()) { return *this; }
 
@@ -67,7 +59,7 @@
 	return *this;
 }
 
-ievent &ievent::operator >>(char *s)
+swarm::ievent &swarm::ievent::operator >>(char *s)
 {
 	if(!test_end()) { return *this; }
 
@@ -85,7 +77,7 @@
 	return *this;
 }
 
-ievent &ievent::operator >>(event &evt)
+swarm::ievent &swarm::ievent::operator >>(event &evt)
 {
 	if(!test_end()) { return *this; }
 	assert(sizeof(event) == event::SIZEOF);
@@ -95,14 +87,14 @@
 	return *this;
 }
 
-event *host_eventlog::alloc_event(int evtid)
+swarm::event *swarm::host_eventlog::alloc_event(int evtid)
 {
 	prepare_for_cpu();
 	int idx = ctr->nevt++;
 	return prepare_event(idx, evtid, -1);
 }
 
-int host_eventlog::log_body(const ensemble &ens, int sys, int bod, double T, int user_data)
+int swarm::host_eventlog::log_body(const ensemble &ens, int sys, int bod, double T, int user_data)
 {
 	prepare_for_cpu();
 	flush_if_needed(true);
@@ -110,141 +102,10 @@
 	return store_body(nbod, ens, sys, bod, T, user_data);
 }
 
-# if 0
-const body* ieventstream::get_bodies(int &nbod, int &ndropped) const
->>>>>>> ece0d151
-{
-	nbod = std::min(log.ctr->nbod, log.bcap);
-	ndropped = std::max(log.ctr->nbod - log.bcap, 0);
-	return log.bodies;
-}
-
-ieventstream::ieventstream(host_eventlog &log_)
-	: log(log_)
-{
-	init(log.events, log.ctr->nevt, log.ecap);
-}
-
-// advance to next message
-int ieventstream::next()
-{
-	// already at end?
-	if(atevt == nevt) { return EVT_EOF; }
-
-	// move and exit if we're at the end
-	atevt++;
-	if(atevt != 0)
-	{
-		data += event::SIZEOF;
-	}
-
-	// learn the basics about the current message
-	if(atevt != nevt)
-	{
-		hdr = *(eventlog::evt_hdr*)(data);
-		at = sizeof(eventlog::evt_hdr);
-		m_eom = false;
-	}
-	else
-	{
-		hdr.evtid = EVT_EOF;
-	}
-
-	// return current message event ID
-	return evtid();
-}
-
-void ieventstream::init(const char *data_, int nevt_, int ecap_)
-{
-	data = data_;
-	nevt = std::min(nevt_, ecap_);
-	m_ndropped = std::max(nevt_ - ecap_, 0);
-
-	// position us _ahead_ of the first message
-	// (expecting a call to next() will move us to first message)
-	atevt = -1;
-	m_eom = true;
-}
-
-<<<<<<< HEAD
-bool ieventstream::check_end()
-{
-	if(atevt == -1) // first call, auto-advance
-	{
-		next();
-	}
-	if(hdr.len == at) { m_eom = true; }
-	return *this;
-}
-
-ieventstream &ieventstream::operator >>(raw_evt &v)
-{
-	if(!check_end()) { return *this; }
-
-	align_to_header(at);
-	v.size = *(int*)(data + at);
-	at += sizeof(int);
-
-	if(v.size > 0) { align_to_payload(at, v.size); } else { v.size *= -1; }
-	v.data = data+at;
-	at += v.size;
-	return *this;
-}
-
-ieventstream &ieventstream::operator >>(std::string &s)
-{
-	if(!check_end()) { return *this; }
-
-	align_to_header(at);
-	int size = *(int*)(data + at);
-	assert(size < 0);
-	size *= -1;
-	at += sizeof(int);
-
-	s = (data+at);
-	int strlen = s.size();
-	if(strlen != size-1-sizeof(int))
-		ERROR("Programmer error: data size != string size. Contact the authors.");
-	at += size;
-	return *this;
-}
-
-ieventstream &ieventstream::operator >>(char *s)
-{
-	if(!check_end()) { return *this; }
-
-	align_to_header(at);
-	int size = *(int*)(data + at);
-	assert(size < 0);
-	size *= -1;
-	at += sizeof(int);
-
-	strcpy(s, data+at);
-	int strl = strlen(s);
-	if(strl != size-1)
-		ERROR("Programmer error: data size != string size. Contact the authors.");
-	at += size;
-	return *this;
-}
-
-ieventstream &ieventstream::operator >>(eventlog_base::event &evt)
-{
-	if(!check_end()) { return *this; }
-	assert(sizeof(eventlog_base::event) == eventlog_base::MAX_MSG_LEN);
-	memcpy(&evt, data, sizeof(eventlog_base::event));
-	at = hdr.len;
-
-	return *this;
-}
- 
-bool cpu_eventlog::need_gpu_flush()
-=======
-#endif
-
-host_eventlog hlog;
-
-bool host_eventlog::need_gpu_flush()
->>>>>>> ece0d151
+// global host (CPU) eventlog object
+swarm::host_eventlog swarm::hlog;
+
+bool swarm::host_eventlog::need_gpu_flush()
 {
 	// download GPU counters
 	eventlog::counters gctr;
@@ -253,7 +114,7 @@
 	return gctr.nevt >= dlog.ecap || gctr.nbod >= dlog.bcap;
 }
 
-void host_eventlog::flush_if_needed(bool cpuonly)
+void swarm::host_eventlog::flush_if_needed(bool cpuonly)
 {
 	bool cpuneedflush = ctr->nevt >= ecap || ctr->nbod >= bcap;
 	bool gpuneedflush = !cpuonly && need_gpu_flush();
@@ -266,11 +127,11 @@
 
 // download the GPU log data, overwriting the CPU log
 // called _ONLY_ from flush()
-void host_eventlog::copyFromGPU()
+void swarm::host_eventlog::copyFromGPU()
 {
 	// download GPU log data
 	if(ctr == NULL)
-		ERROR("Programmer error: host_eventlog must be initialized before use. Contact the authors.");
+		ERROR("Programmer error: swarm::host_eventlog must be initialized before use. Contact the authors.");
 
 	// download GPU counters
 	memcpyToHost(ctr, dlog.ctr);
@@ -283,7 +144,7 @@
 	memcpyToHost(bodies, dlog.bodies, bcap);
 }
 
-void host_eventlog::prepare_for_gpu()
+void swarm::host_eventlog::prepare_for_gpu()
 {
 	if(lastongpu) { return; }
 
@@ -297,21 +158,14 @@
 #endif
 
 	// update the GPU copy with the current ref bases
-<<<<<<< HEAD
-	glog.evtref_base = evtref_base + ctr->nevt;
-	glog.bodref_base = bodref_base + ctr->nbod;
-	cuxUploadConst("glog", this->glog);
-	//	cuxUploadConst("swarm::glog", this->glog);
-=======
 	dlog.evtref_base = evtref_base + ctr->nevt;
 	dlog.bodref_base = bodref_base + ctr->nbod;
 	cuxUploadConst("dlog", this->dlog);
->>>>>>> ece0d151
 
 	lastongpu = true;
 }
 
-void host_eventlog::prepare_for_cpu()
+void swarm::host_eventlog::prepare_for_cpu()
 {
 	if(!lastongpu) { return; }
 
@@ -324,13 +178,13 @@
 	flush();
 }
 
-void host_eventlog::attach_sink(writer *w_)
+void swarm::host_eventlog::attach_sink(writer *w_)
 {
 	w = w_;
 }
 
 // aux. function to construct the argument-passing structure for writer::process()
-void host_eventlog::flush_to_writer()
+void swarm::host_eventlog::flush_to_writer()
 {
 	assert(w);
 
@@ -351,23 +205,14 @@
 	ctr->reset();
 }
 
-void host_eventlog::flush()
+void swarm::host_eventlog::flush()
 {
 	if(lastongpu)
 	{
 		// flush CPU buffers
-<<<<<<< HEAD
-	        ieventstream es(*this);
-		w->process(es);
-		evtref_base += ctr->nevt;
-		bodref_base += ctr->nbod;
-			
-		// flush GPU buffers
-=======
 		flush_to_writer();
 
 		// download GPU buffers
->>>>>>> ece0d151
 		copyFromGPU();
 	}
 	else
@@ -385,22 +230,23 @@
 	lastongpu = false;
 }
 
-host_eventlog::host_eventlog()
-{
-// set everything to NULL
+swarm::host_eventlog::host_eventlog()
+{
+	// set everything to NULL
 	memset(this, 0, sizeof(*this));
-std::cerr << "Destructing/Constructing cpu_eventlog\n";
-std::cerr << this << "\n";
-std::cerr << (void*)events << " " << bodies << " " << ctr << "\n";
-std::cerr << (void*)glog.events << " " << glog.bodies << " " << glog.ctr << "\n";
-std::cerr << "...\n";
+
+	std::cerr << "Constructing cpu_eventlog\n";
+	std::cerr << this << "\n";
+	std::cerr << (void*)events.evt << " " << bodies << " " << ctr << "\n";
+	std::cerr << (void*)dlog.events.evt << " " << dlog.bodies << " " << dlog.ctr << "\n";
+	std::cerr << "...\n";
 }
 
 //
 // Initialize the GPU eventlog buffer, and prepare the CPU
 // eventlog object
 //
-void host_eventlog::initialize(int ecap_, int bcap_, int scap_)
+void swarm::host_eventlog::initialize(int ecap_, int bcap_, int scap_)
 {
 	if(ctr != NULL) { return; }
 
@@ -426,22 +272,18 @@
 	dlog.bodies = cuxNew<body>(bcap);
 
 	// upload to const
-<<<<<<< HEAD
-		cuxUploadConst("glog", this->glog);
-	//	cuxUploadConst("swarm::glog", this->glog);
-=======
 	cuxUploadConst("dlog", this->dlog);
->>>>>>> ece0d151
 	lastongpu = true;
 }
 
-host_eventlog::~host_eventlog()
-{
-std::cerr << "Destructing/Constructing cpu_eventlog\n";
-std::cerr << this << "\n";
-std::cerr << (void*)events << " " << bodies << " " << ctr << "\n";
-std::cerr << (void*)glog.events << " " << glog.bodies << " " << glog.ctr << "\n";
-std::cerr << "...\n";
+swarm::host_eventlog::~host_eventlog()
+{
+	std::cerr << "Destructing cpu_eventlog\n";
+	std::cerr << this << "\n";
+	std::cerr << (void*)events.evt << " " << bodies << " " << ctr << "\n";
+	std::cerr << (void*)dlog.events.evt << " " << dlog.bodies << " " << dlog.ctr << "\n";
+	std::cerr << "...\n";
+
 	// Host
 	hostFree(events.evt);
 	hostFree(bodies);
@@ -458,7 +300,7 @@
 // gpuPrintf: CPU side
 //
 
-bool ievent::isprintf() const
+bool swarm::ievent::isprintf() const
 {
 	// TODO: WTF?! This shouldn't even compile (it's declared as a const
 	// function, and calls the >> extractor ?!?!?!??!?!?!?!)
@@ -474,7 +316,7 @@
 	return true;
 }
 
-std::string ievent::printf() const
+std::string swarm::ievent::printf() const
 {
 	// format of data packets:
 	// ([hdr][size|...data...][size|...data...])
@@ -518,7 +360,7 @@
 			break;
 		}
 
-		ievent::opaque_data m;
+		swarm::ievent::opaque_data m;
 		evt >> m;
 
 		char specifier = *p++;
@@ -587,16 +429,13 @@
 	return evt;
 }
 
-<<<<<<< HEAD
-=======
 #endif
->>>>>>> ece0d151
 
 //
 // Default binary writer
 //
 
-class binary_writer : public writer
+class binary_writer : public swarm::writer
 {
 protected:
 	std::auto_ptr<std::ostream> eout_strm, bout_strm;
@@ -605,10 +444,10 @@
 
 public:
 	binary_writer(const std::string &cfg);
-	virtual void process(const output_buffers &ob);
+	virtual void process(const swarm::output_buffers &ob);
 };
 
-extern "C" writer *create_writer_binary(const std::string &cfg)
+extern "C" swarm::writer *create_writer_binary(const std::string &cfg)
 {
 	return new binary_writer(cfg);
 }
@@ -631,15 +470,13 @@
 
 // store the accumulated events and bodies into a file, while
 // printing out any printf() events to stdout
-<<<<<<< HEAD
-void binary_writer::process(ieventstream &es)
-=======
-BLESS_POD(body);
-BLESS_POD(event);
-
-void binary_writer::process(const output_buffers &ob)
->>>>>>> ece0d151
-{
+BLESS_POD(swarm::body);
+BLESS_POD(swarm::event);
+
+void binary_writer::process(const swarm::output_buffers &ob)
+{
+	using namespace swarm;
+
 	// download and dump the log
 	// write out events
 	std::string msg;
@@ -675,8 +512,3 @@
 		std::cerr << "==== Ran out of body GPU output buffer space (" << ob.nbod_dropped << " body records dropped).\n";
 	}
 }
-
-
-} // end namespace swarm
-
-extern swarm::cpu_eventlog clog;