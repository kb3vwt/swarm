--- conflicted
+++ resolved
@@ -11,13 +11,8 @@
 	off_t offset;
 };
 
-<<<<<<< HEAD
-//const size_t SSIZE_MAX = 10240;
-//static const long unsigned int SSIZE_MAX = 10240UL;
-=======
 #undef SSIZE_MAX
 const size_t SSIZE_MAX = 10240UL;
->>>>>>> 954e6b21
 
 std::map<size_t,mapping_t> mappings;
 
@@ -32,8 +27,8 @@
 	// Read the contents of the file into memory
 	int l = 0;
 	for(int i = 0; i < 10000; i++){
-		//int s = read(fd,caddr+l,min(length-l,SSIZE_MAX)); 
-		int s = read(fd,caddr+l,min(length-l,10240UL)); 
+	  int s = read(fd,caddr+l,min(length-l,SSIZE_MAX)); 
+	  //int s = read(fd,caddr+l,min(length-l,10240UL)); 
 		if(s==-1){
 			return MAP_FAILED;
 		}else if(s==0)
@@ -62,8 +57,8 @@
 	// Write memory to file
 	int l = 0;
 	for(int i = 0; i < 10000; i++){
-		//int s = write(fd,caddr+l,min(length-l,SSIZE_MAX)); 
-		int s = write(fd,caddr+l,min(length-l,10240UL)); 
+	  int s = write(fd,caddr+l,min(length-l,SSIZE_MAX)); 
+	  //int s = write(fd,caddr+l,min(length-l,10240UL)); 
 		if(s==-1)
 			return -1;
 		else if( s == 0)
