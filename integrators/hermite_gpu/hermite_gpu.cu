--- conflicted
+++ resolved
@@ -620,10 +620,6 @@
 
 
 	float s_mass[nbod];
-<<<<<<< HEAD
-	//const float s_mass[]={ens.mass(sys, 0), ens.mass(sys,1), ens.mass(sys,2), ens.mass(sys,3)};
-=======
->>>>>>> 5d4a2f32
 
 	typename acc_type<pre>::type dtby2=h/2.;
 	typename acc_type<pre>::type dtby3=h/3.;
@@ -701,31 +697,8 @@
 		}
 	}
 
-<<<<<<< HEAD
-	if(pre==1)
-	{
-		if(nbod<5)
-			UpdateAccJerk23<nbod>(&mPos[0], &mVel[0], &mAcc[0], &mJerk[0], &s_mass[0]);
-		else
-			UpdateAccJerkGeneral<nbod>(&mPos[0], &mVel[0], &mAcc[0], &mJerk[0], &s_mass[0]);
-	}	
-	else if(pre==2)
-	{
-// If not using shared memory as cache, no need bother	
-//		float sPos       [nData];
-//		float sVel       [nData];
-//		copyArray<nData>(sPos,mPos);
-//		copyArray<nData>(sVel,mVel);
-		if(nbod<5)
-			UpdateAccJerk23<nbod>(&mPos[0], &mVel[0], &mAcc[0], &mJerk[0], &s_mass[0]);
-		else
-			UpdateAccJerkGeneral<nbod>(&mPos[0], &mVel[0], &mAcc[0], &mJerk[0], &s_mass[0]);
-	}
-	else
-=======
 	//mixed precision
 	if(pre==3)
->>>>>>> 5d4a2f32
 	{
 		float sPos       [nData];
 		float sVel       [nData];
@@ -776,30 +749,6 @@
 			else
 				UpdateAccJerkGeneral<nbod>(&sPos[0], &sVel[0], &mAcc[0], &mJerk[0], &s_mass[0]);
 		}
-<<<<<<< HEAD
-		else if(pre==2)
-		{
-// If not using shared memory as cahce, don't bother
-//		float sPos       [nData];
-//		float sVel       [nData];
-//		copyArray<nData>(sPos,mPos);
-//		copyArray<nData>(sVel,mVel);
-		if(nbod<5)
-			UpdateAccJerk23<nbod>(&mPos[0], &mVel[0], &mAcc[0], &mJerk[0], &s_mass[0]);
-		else
-			UpdateAccJerkGeneral<nbod>(&mPos[0], &mVel[0], &mAcc[0], &mJerk[0], &s_mass[0]);
-		}
-		else
-		{
-		float sPos       [nData];
-		float sVel       [nData];
-		copyArray<nData>(sPos,mPos);
-		copyArray<nData>(sVel,mVel);
-		if(nbod<5)
-			UpdateAccJerk23<nbod>(&sPos[0], &sVel[0], &mAcc[0], &mJerk[0], &s_mass[0]);
-		else
-			UpdateAccJerkGeneral<nbod>(&sPos[0], &sVel[0], &mAcc[0], &mJerk[0], &s_mass[0]);
-=======
 		//double or single precision
 		else
 		{
@@ -807,7 +756,6 @@
 				UpdateAccJerk23<nbod>(&mPos[0], &mVel[0], &mAcc[0], &mJerk[0], &s_mass[0]);
 			else
 				UpdateAccJerkGeneral<nbod>(&mPos[0], &mVel[0], &mAcc[0], &mJerk[0], &s_mass[0]);
->>>>>>> 5d4a2f32
 		}
 
 		correct<nData>(mPos,mVel,mAcc,mJerk, mPosOld,mVelOld,mAccOld,mJerkOld, dtby2, dtby6, dtby7, dt7by30);
@@ -815,24 +763,6 @@
 		//mixed precision
 		if(pre==3)
 		{
-<<<<<<< HEAD
-		if(nbod<5)
-			UpdateAccJerk23<nbod>(&mPos[0], &mVel[0], &mAcc[0], &mJerk[0], &s_mass[0]);
-		else	
-			UpdateAccJerkGeneral<nbod>(&mPos[0], &mVel[0], &mAcc[0], &mJerk[0], &s_mass[0]);
-		} 
-		else if(pre==2)
-		{
-// If not using shared memory as cahce, don't bother
-//		float sPos       [nData];
-//		float sVel       [nData];
-//		copyArray<nData>(sPos,mPos);
-//		copyArray<nData>(sVel,mVel);
-		if(nbod<5)
-			UpdateAccJerk23<nbod>(&mPos[0], &mVel[0], &mAcc[0], &mJerk[0], &s_mass[0]);
-		else
-			UpdateAccJerkGeneral<nbod>(&mPos[0], &mVel[0], &mAcc[0], &mJerk[0], &s_mass[0]);
-=======
 			float sPos       [nData];
 			float sVel       [nData];
 			copyArray<nData>(sPos,mPos);
@@ -841,26 +771,14 @@
 				UpdateAccJerk23<nbod>(&sPos[0], &sVel[0], &mAcc[0], &mJerk[0], &s_mass[0]);
 			else
 				UpdateAccJerkGeneral<nbod>(&sPos[0], &sVel[0], &mAcc[0], &mJerk[0], &s_mass[0]);
->>>>>>> 5d4a2f32
 		}
 		//double or single precision
 		else
 		{
-<<<<<<< HEAD
-		float sPos       [nData];
-		float sVel       [nData];
-		copyArray<nData>(sPos,mPos);
-		copyArray<nData>(sVel,mVel);
-		if(nbod<5)
-			UpdateAccJerk23<nbod>(&sPos[0], &sVel[0], &mAcc[0], &mJerk[0], &s_mass[0]);
-		else
-			UpdateAccJerkGeneral<nbod>(&sPos[0], &sVel[0], &mAcc[0], &mJerk[0], &s_mass[0]);
-=======
 			if(nbod<5)
 				UpdateAccJerk23<nbod>(&mPos[0], &mVel[0], &mAcc[0], &mJerk[0], &s_mass[0]);
 			else
 				UpdateAccJerkGeneral<nbod>(&mPos[0], &mVel[0], &mAcc[0], &mJerk[0], &s_mass[0]);
->>>>>>> 5d4a2f32
 		}
 
 		correct<nData>(mPos,mVel,mAcc,mJerk, mPosOld,mVelOld,mAccOld,mJerkOld, dtby2, dtby6, dtby7, dt7by30);
