integrator = gpu_euler
runon = gpu
dT = 1

# Integrator-specific parameters
h = 0.001
precision = 1

<<<<<<< HEAD
# Stopper parameters
rmax = 10
=======
# GPU kernel configuration
threads per block = 128
>>>>>>> a21c973d
<|MERGE_RESOLUTION|>--- conflicted
+++ resolved
@@ -6,10 +6,8 @@
 h = 0.001
 precision = 1
 
-<<<<<<< HEAD
 # Stopper parameters
 rmax = 10
-=======
+
 # GPU kernel configuration
-threads per block = 128
->>>>>>> a21c973d
+threads per block = 64